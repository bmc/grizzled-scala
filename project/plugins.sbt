--- conflicted
+++ resolved
@@ -2,9 +2,4 @@
 
 addSbtPlugin("org.foundweekends" % "sbt-bintray" % "0.5.4")
 
-<<<<<<< HEAD
-// Not built for 2.12. Can't use it yet.
 addSbtPlugin("org.wartremover" % "sbt-wartremover" % "2.3.7")
-=======
-addSbtPlugin("org.wartremover" % "sbt-wartremover" % "2.3.3")
->>>>>>> 316d56d8
